import argparse
import os
import sys
from glob import glob

import numpy as np
import yaml
from matplotlib import pyplot as plt
from scipy.stats import pearsonr, spearmanr
from tqdm import tqdm
from typing import Dict, Iterable
import random

os.environ["OMP_NUM_THREADS"] = "1"  # export OMP_NUM_THREADS=1
os.environ["OPENBLAS_NUM_THREADS"] = "1"  # export OPENBLAS_NUM_THREADS=1
os.environ["MKL_NUM_THREADS"] = "1"  # export MKL_NUM_THREADS=1
os.environ["VECLIB_MAXIMUM_THREADS"] = "1"  # export VECLIB_MAXIMUM_THREADS=1
os.environ["NUMEXPR_NUM_THREADS"] = "1"  # export NUMEXPR_NUM_THREADS=1

import_dir = '/'.join(os.path.realpath(__file__).split('/')[:-2])
sys.path.insert(0, import_dir + '/utils/')
sys.path.insert(0, import_dir + '/embedding_preparation')
from attribute_hashmap import AttributeHashmap
from information import approx_eigvals, exact_eigvals, exact_eig, mi_fourier, fourier_entropy, von_neumann_entropy, shannon_entropy, mutual_information, comp_diffusion_embedding, mutual_information_per_class_append
from diffusion import compute_diffusion_matrix
from log_utils import log
from path_utils import update_config_dirs
from seed import seed_everything

cifar10_int2name = {
    0: 'airplane',
    1: 'automobile',
    2: 'bird',
    3: 'cat',
    4: 'deer',
    5: 'dog',
    6: 'frog',
    7: 'horse',
    8: 'ship',
    9: 'truck',
}


def plot_figures(data_arrays: Dict[str, Iterable],
                 save_paths_fig: Dict[str, str]) -> None:

    plt.rcParams['font.family'] = 'serif'
    plt.rcParams['legend.fontsize'] = 20

    # Plot of Diffusion Entropy vs. epoch.
    fig_entropy = plt.figure(figsize=(20, 20))
    ax = fig_entropy.add_subplot(1, 1, 1)
    ax_secondary = ax.twinx()
    ax.spines[['right', 'top']].set_visible(False)
    ax_secondary.spines[['left', 'top']].set_visible(False)
    ln1 = ax.plot(data_arrays['epoch'], data_arrays['se'], c='grey')
    ax.scatter(data_arrays['epoch'], data_arrays['se'], c='grey', s=120)
    ln2 = ax_secondary.plot(data_arrays['epoch'],
                            data_arrays['vne'],
                            c='mediumblue')
    ax_secondary.scatter(data_arrays['epoch'],
                         data_arrays['vne'],
                         c='mediumblue',
                         s=120)
    ln3 = ax_secondary.plot(data_arrays['epoch'],
                            data_arrays['vne_random'],
                            c='green')
    ax_secondary.scatter(data_arrays['epoch'],
                         data_arrays['vne_random'],
                         c='green',
                         s=120)
    lns = ln1 + ln2 + ln3
    ax.legend(lns, [
        'Shannon entropy', 'Fourier entropy using full signal',
        'Fourier entropy using random signals'
    ])
    fig_entropy.supylabel('Diffusion Entropy', fontsize=40)
    fig_entropy.supxlabel('Epochs Trained', fontsize=40)
    ax.tick_params(axis='both', which='major', labelsize=30)
    ax_secondary.tick_params(axis='both', which='major', labelsize=30)
    fig_entropy.savefig(save_paths_fig['fig_entropy'])
    plt.close(fig=fig_entropy)

    # Plot of Diffusion Entropy vs. Val. Acc.
    fig_entropy_corr = plt.figure(figsize=(20, 20))
    ax = fig_entropy_corr.add_subplot(1, 1, 1)
    ax_secondary = ax.twinx()
    ax.spines[['right', 'top']].set_visible(False)
    ax_secondary.spines[['left', 'top']].set_visible(False)
    ln1 = ax.scatter(data_arrays['acc'],
                     data_arrays['se'],
                     c='grey',
                     alpha=0.5,
                     s=300)
    ln2 = ax_secondary.scatter(data_arrays['acc'],
                               data_arrays['vne'],
                               c='mediumblue',
                               alpha=0.5,
                               s=300)
    ln3 = ax_secondary.scatter(data_arrays['acc'],
                               data_arrays['vne_random'],
                               c='green',
                               alpha=0.5,
                               s=300)
    lns = [ln1] + [ln2] + [ln3]
    ax.legend(lns, [
        'Shannon entropy', 'Fourier entropy using full signal',
        'Fourier entropy using random signals'
    ])
    fig_entropy_corr.supylabel('Diffusion Entropy', fontsize=40)
    fig_entropy_corr.supxlabel('Downstream Classification Accuracy',
                               fontsize=40)
    ax.tick_params(axis='both', which='major', labelsize=30)
    ax_secondary.tick_params(axis='both', which='major', labelsize=30)
    # Display correlation.
    if len(data_arrays['acc']) > 1:
        fig_entropy_corr.suptitle(
            'VNE_FULL Pearson R: %.3f (p = %.4f), Spearman R: %.3f (p = %.4f)'
            % (pearsonr(data_arrays['acc'], data_arrays['vne'])[0],
               pearsonr(data_arrays['acc'], data_arrays['vne'])[1],
               spearmanr(data_arrays['acc'], data_arrays['vne'])[0],
               spearmanr(data_arrays['acc'], data_arrays['vne'])[1]) +
            'VNE_RANDOM Pearson R: %.3f (p = %.4f), Spearman R: %.3f (p = %.4f)'
            % (pearsonr(data_arrays['acc'], data_arrays['vne_random'])[0],
               pearsonr(data_arrays['acc'], data_arrays['vne_random'])[1],
               spearmanr(data_arrays['acc'], data_arrays['vne_random'])[0],
               spearmanr(data_arrays['acc'], data_arrays['vne_random'])[1]),
            fontsize=40)
    fig_entropy_corr.savefig(save_paths_fig['fig_entropy_corr'])
    plt.close(fig=fig_entropy_corr)

    # Plot of Mutual Information vs. epoch.
    fig_mi = plt.figure(figsize=(20, 20))
    ax = fig_mi.add_subplot(1, 1, 1)
    ax.spines[['right', 'top']].set_visible(False)
    # MI wrt Output
    ax.plot(data_arrays['epoch'], data_arrays['mi'], c='mediumblue')
    ax.plot(data_arrays['epoch'], data_arrays['mi_sample'], c='green')
    # MI wrt Input
    # ax.plot(data_arrays['epoch'], data_arrays['mi_X'], c='green')
    # ax.plot(data_arrays['epoch'], data_arrays['mi_X_spectral'], c='red')
    ax.legend(['I(z;Y) full', 'I(z;Y) sample'], bbox_to_anchor=(1.00, 0.48))
    ax.scatter(data_arrays['epoch'], data_arrays['mi'], c='mediumblue', s=120)
    ax.scatter(data_arrays['epoch'],
               data_arrays['mi_sample'],
               c='green',
               s=120)
    # ax.scatter(data_arrays['epoch'],
    #            data_arrays['mi_X_spectral'],
    #            c='red',
    #            s=120)
    fig_mi.supylabel('Mutual Information', fontsize=40)
    fig_mi.supxlabel('Epochs Trained', fontsize=40)
    ax.tick_params(axis='both', which='major', labelsize=30)
    fig_mi.savefig(save_paths_fig['fig_mi'])
    plt.close(fig=fig_mi)

    # Plot of Mutual Information vs. Val. Acc.
    fig_mi_corr = plt.figure(figsize=(20, 20))
    ax = fig_mi_corr.add_subplot(1, 1, 1)
    ax.spines[['right', 'top']].set_visible(False)
    ax.scatter(data_arrays['acc'],
               data_arrays['mi'],
               c='mediumblue',
               alpha=0.5,
               s=300)
    ax.scatter(data_arrays['acc'],
               data_arrays['mi_sample'],
               c='green',
               alpha=0.5,
               s=300,
               linewidths=5)
    # ax.scatter(data_arrays['acc'],
    #            data_arrays['mi_X_spectral'],
    #            c='red',
    #            alpha=0.5,
    #            s=300,
    #            linewidths=5)
    ax.legend(['I(z;Y) full', 'I(z;Y) sample'], bbox_to_anchor=(1.00, 0.48))
    fig_mi_corr.supylabel('Mutual Information', fontsize=40)
    fig_mi_corr.supxlabel('Downstream Classification Accuracy', fontsize=40)
    ax.tick_params(axis='both', which='major', labelsize=30)

    # # Display correlation.
    if len(data_arrays['acc']) > 1:
        fig_mi_corr.suptitle(
            'I(z;Y) Pearson R: %.3f (p = %.4f), Spearman R: %.3f (p = %.4f);\n'
            % (pearsonr(data_arrays['acc'], data_arrays['mi'])[0],
               pearsonr(data_arrays['acc'], data_arrays['mi'])[1],
               spearmanr(data_arrays['acc'], data_arrays['mi'])[0],
               spearmanr(data_arrays['acc'], data_arrays['mi'])[1]) +
            'I(z;Y) Pearson R: %.3f (p = %.4f), Spearman R: %.3f (p = %.4f);\n'
            %
            (pearsonr(data_arrays['acc'], data_arrays['mi_sample'])[0],
             pearsonr(data_arrays['acc'], data_arrays['mi_sample'])[1],
             spearmanr(data_arrays['acc'], data_arrays['mi_sample'])[0],
             spearmanr(data_arrays['acc'], data_arrays['mi_sample'])[1]),  # +
            # '\nI(z;X) Pearson R: %.3f (p = %.4f), Spearman R: %.3f (p = %.4f);\n'
            # % (pearsonr(data_arrays['acc'], data_arrays['mi_X'])[0],
            #    pearsonr(data_arrays['acc'], data_arrays['mi_X'])[1],
            #    spearmanr(data_arrays['acc'], data_arrays['mi_X'])[0],
            #    spearmanr(data_arrays['acc'], data_arrays['mi_X'])[1]),  #+
            # '\nSpectral I(z;X) Pearson R: %.3f (p = %.4f), Spearman R: %.3f (p = %.4f);'
            # % (pearsonr(data_arrays['acc'], data_arrays['mi_X_spectral'])[0],
            #    pearsonr(data_arrays['acc'], data_arrays['mi_X_spectral'])[1],
            #    spearmanr(data_arrays['acc'], data_arrays['mi_X_spectral'])[0],
            #    spearmanr(data_arrays['acc'], data_arrays['mi_X_spectral'])[1]),
            fontsize=40)
    fig_mi_corr.savefig(save_paths_fig['fig_mi_corr'])
    plt.close(fig=fig_mi_corr)

    return


if __name__ == '__main__':
    parser = argparse.ArgumentParser()
    parser.add_argument('--config',
                        help='Path to config yaml file.',
                        required=True)
    parser.add_argument('--gaussian-kernel-sigma', type=float, default=10.0)
    parser.add_argument(
        '--chebyshev',
        action='store_true',
        help='Chebyshev approximation instead of full eigendecomposition.')
    parser.add_argument(
        '--random-seed',
        help='Only enter if you want to override the config!!!',
        type=int,
        default=None)
    parser.add_argument('--noise_eigval_thr',
                        help='noise_eigval_thr',
                        type=float,
                        default=1e-3)
    parser.add_argument('--num_repetitions',
                        help='random num_repetitions',
                        type=int,
                        default=10)
    parser.add_argument('--topk', help='topk comps', type=int, default=100)
    args = vars(parser.parse_args())
    args = AttributeHashmap(args)

    config = AttributeHashmap(yaml.safe_load(open(args.config)))
    config = update_config_dirs(AttributeHashmap(config))
    if args.random_seed is not None:
        config.random_seed = args.random_seed

    seed_everything(config.random_seed)

    if 'contrastive' in config.keys():
        method_str = config.contrastive
    elif 'bad_method' in config.keys():
        method_str = config.bad_method

    # NOTE: Take all the checkpoints for all epochs. Ignore the fixed percentage checkpoints.
    embedding_folders = sorted(
        glob('%s/embeddings/%s-%s-%s-seed%s-epoch*' %
             (config.output_save_path, config.dataset, method_str,
              config.model, config.random_seed)))

    save_root = './fourier_diffusion_entropy/'
    os.makedirs(save_root, exist_ok=True)

    save_paths_fig = {
        'fig_entropy':
        '%s/diffusion-entropy-%s-%s-%s-seed%s.png' %
        (save_root, config.dataset, method_str, config.model,
         config.random_seed),
        'fig_entropy_corr':
        '%s/diffusion-entropy-corr-%s-%s-%s-seed%s.png' %
        (save_root, config.dataset, method_str, config.model,
         config.random_seed),
        'fig_mi':
        '%s/class-mutual-information-%s-%s-%s-seed%s.png' %
        (save_root, config.dataset, method_str, config.model,
         config.random_seed),
        'fig_mi_corr':
        '%s/class-mutual-information-corr-%s-%s-%s-seed%s.png' %
        (save_root, config.dataset, method_str, config.model,
         config.random_seed)
    }

    save_path_final_npy = '%s/numpy_files/figure-data-%s-%s-%s-seed%s.npy' % (
        save_root, config.dataset, method_str, config.model,
        config.random_seed)

    log_path = '%s/log-%s-%s-%s-seed%s.txt' % (save_root, config.dataset,
                                               method_str, config.model,
                                               config.random_seed)

    os.makedirs(os.path.dirname(save_path_final_npy), exist_ok=True)
    if os.path.exists(save_path_final_npy):
        data_numpy = np.load(save_path_final_npy)
        data_arrays = {
            'epoch': data_numpy['epoch'],
            'acc': data_numpy['acc'],
            'se': data_numpy['se'],
            'vne': data_numpy['vne'],
            'vne_random': data_numpy['vne_random_list'],
            'mi': data_numpy['mi'],
            'mi_sample': data_numpy['mi_sample']
            # 'mi_X': data_numpy['mi_X'],
            # 'mi_X_spectral': data_numpy['mi_X_spectral'],
        }
        plot_figures(data_arrays=data_arrays, save_paths_fig=save_paths_fig)

    else:
        epoch_list, acc_list, se_list, vne_list, vne_random_list, mi_Y_list, mi_Y_list_sample = [], [], [], [], [], [], []

        for i, embedding_folder in enumerate(embedding_folders):
            epoch_list.append(
                int(embedding_folder.split('epoch')[-1].split('-valAcc')[0]) +
                1)
            acc_list.append(
                float(
                    embedding_folder.split('-valAcc')[1].split('-divergence')
                    [0]))

            files = sorted(glob(embedding_folder + '/*'))
            checkpoint_name = os.path.basename(embedding_folder)
            log(checkpoint_name, log_path)

            labels, embeddings, orig_input = None, None, None

            for file in tqdm(files):
                np_file = np.load(file)
                curr_input = np_file['image']
                curr_label = np_file['label_true']
                curr_embedding = np_file['embedding']

                if labels is None:
                    orig_input = curr_input
                    labels = curr_label[:, None]  # expand dim to [B, 1]
                    embeddings = curr_embedding
                else:
                    orig_input = np.vstack((orig_input, curr_input))
                    labels = np.vstack((labels, curr_label[:, None]))
                    embeddings = np.vstack((embeddings, curr_embedding))

            # This is the matrix of N embedding vectors each at dim [1, D].
            N, D = embeddings.shape

            assert labels.shape[0] == N
            assert labels.shape[1] == 1

            labels = labels.astype(np.int64)

            # if config.dataset == 'cifar10':
            #     labels_updated = np.zeros(labels.shape, dtype='object')
            #     for k in range(N):
            #         labels_updated[k] = cifar10_int2name[labels[k].item()]
            #     labels = labels_updated
            #     del labels_updated

            # diffusion_matrix = compute_diffusion_matrix(embeddings, k=args.knn)
            # print('ready set go')
            # import time
            # t1 = time.time()
            # eigenvalues_P1 = np.linalg.eigvals(diffusion_matrix)
            # t2 = time.time()
            # eigenvalues_P2 = approx_eigvals(diffusion_matrix)
            # t3 = time.time()
            # print(t2 - t1, t3 - t2)

            # import seaborn as sns
            # fig = plt.figure(figsize=(10, 10))
            # ax = fig.add_subplot(2, 2, 1)
            # sns.boxplot(x=eigenvalues_P1, color='skyblue', ax=ax)
            # ax.set_xlim([-1, 1])
            # ax = fig.add_subplot(2, 2, 2)
            # sns.boxplot(x=eigenvalues_P2, color='skyblue', ax=ax)
            # ax.set_xlim([-1, 1])
            # ax = fig.add_subplot(2, 2, 3)
            # ax.hist(eigenvalues_P1, color='white', edgecolor='k', bins=1000)
            # ax.set_xlim([-1, 1])
            # ax = fig.add_subplot(2, 2, 4)
            # ax.hist(eigenvalues_P2, color='white', edgecolor='k', bins=1000)
            # ax.set_xlim([-1, 1])
            # fig.savefig('test.png')

            # import pdb
            # pdb.set_trace()

            #
            '''Shannon Entropy of embeddings'''
            se = shannon_entropy(embeddings)
            se_list.append(se)
            log('Shannon Entropy = %.4f' % se, log_path)

            #
            '''Diffusion Matrix and Diffusion Eigenvalues & Vectors'''
            save_path_eigenvalues = '%s/numpy_files/diffusion-eigenvalues/diffusion-eigenvalues-fourier-coeff-%s.npz' % (
                save_root, checkpoint_name)
            os.makedirs(os.path.dirname(save_path_eigenvalues), exist_ok=True)
            if os.path.exists(save_path_eigenvalues):
                data_numpy = np.load(save_path_eigenvalues)
                eigenvalues_P = data_numpy['eigenvalues_P']
                # [1 + (1 + num_rep) x C, N]
                coeffs_map = data_numpy['coeffs_map']
                print('Pre-computed eigenvalues & fourier coeffs loaded.')
            else:
                diffusion_matrix = compute_diffusion_matrix(
                    embeddings, sigma=args.gaussian_kernel_sigma)
                print('Diffusion matrix computed.')

                eigenvalues_P, eigenvectors_P = exact_eig(diffusion_matrix)
                '''Fourier Coeffs'''
                coeffs_map = []
                num_classes = int(np.max(labels) + 1)

                # First one is the full nodes coeffs
                signal = np.ones((N, 1))
                coeffs = np.reshape(eigenvectors_P.T @ signal, (1, N))
                coeffs_map.append(coeffs)

                # Per Class coeffs
                for class_idx in tqdm(np.arange(num_classes)):
                    signal = np.zeros((N, 1))
                    signal[labels == class_idx] = 1.0
                    coeffs = np.reshape(eigenvectors_P.T @ signal, (1, N))
                    coeffs_map.append(coeffs)

                    # Random signals coeffs
                    for _ in np.arange(args.num_repetitions):
                        rand_inds = np.array(
                            random.sample(range(labels.shape[0]),
                                          k=np.sum(labels == class_idx)))
                        signal = np.zeros((N, 1))
                        signal[rand_inds] = 1.0
                        coeffs = np.reshape(eigenvectors_P.T @ signal, (1, N))
                        coeffs_map.append(coeffs)

                coeffs_map = np.vstack(coeffs_map)

                # Lower precision to save disk space.
                eigenvalues_P = eigenvalues_P.astype(np.float16)
                coeffs_map = coeffs_map.astype(np.float32)
                with open(save_path_eigenvalues, 'wb+') as f:
                    np.savez(f,
                             eigenvalues_P=eigenvalues_P,
                             coeffs_map=coeffs_map)
                print('Eigenvalues & Fourier Coeffs computed.')

            #
            '''Diffusion Entropy'''
            log('fourier_entropy Entropy: ', log_path)
            full_coeffs = coeffs_map[0, :]  # First Row
            vne = fourier_entropy(full_coeffs, args.topk)
            vne_list.append(vne)
            log('Fourier Diffusion Entropy = %.4f' % vne, log_path)

            #
            '''Mutual Information between z and Output Class'''
            log('Mutual Information between z and Output Class: ', log_path)
            #classes_list, classes_cnts = np.unique(labels, return_counts=True)
            # vne_by_classes = []
            # for class_idx in tqdm(classes_list):
            #     inds = (labels == class_idx).reshape(-1)
            #     samples = embeddings[inds, :]
            #     # Diffusion Matrix
            #     diffusion_matrix_curr_class = compute_diffusion_matrix(
            #         samples, k=args.knn)
            #     # Eigenvalues
            #     eigenvalues_P_curr_class = np.linalg.eigvals(
            #         diffusion_matrix_curr_class)
            #     # Von Neumann Entropy
            #     vne_curr_class = von_neumann_entropy(eigenvalues_P_curr_class)
            #     vne_by_classes.append(vne_curr_class)
            # mi = mutual_information_per_class(eigenvalues_P,
            #                                   vne_by_classes,
            #                                   classes_cnts.tolist(),
            #                                   unconditioned_entropy=vne)
<<<<<<< HEAD
            
            mi_sample, H_ZgivenY = mi_fourier(coeffs_map[1:, :], labels, args.num_repetitions, args.topk, log_path)
=======

            mi_sample, H_ZgivenY = mi_fourier(coeffs_map[1:, :], labels,
                                              args.num_repetitions, args.topk)
>>>>>>> 254b26e1
            mi_full = vne - H_ZgivenY
            mi_Y_list.append(mi_full)
            log('MI between z and Output using full signal= %.4f' % mi_full,
                log_path)
            mi_Y_list_sample.append(mi_sample)
            log(
                'MI between z and Output using random signal = %.4f' %
                mi_sample, log_path)

            vne_random = mi_sample + H_ZgivenY
            vne_random_list.append(vne_random)
            log(
                'Fourier Diffusion Entropy Using random signals = %.4f' %
                vne_random, log_path)

            #
            '''Mutual Information between z and Input'''
            # log('Mutual Information between z and Input: ', log_path)
            # orig_input = np.reshape(orig_input,
            #                         (N, -1))  # [N, W, H, C] -> [N, W*H*C]
            # # MI with input H(z) - H(z|input)
            # mi_X, mi_cond, cond_classes_nums = mutual_information(
            #     orig_x=embeddings,
            #     cond_x=orig_input,
            #     knn=args.knn,
            #     class_method='bin',
            #     num_digit=2,
            #     orig_entropy=vne)

            # mi_X_list.append(mi_X)
            # log(
            #     'MI between z and Input = %.4f, Cond Entropy = %.4f, Cond Classes Num: %d '
            #     % (mi_X, mi_cond, cond_classes_nums), log_path)
            #
            '''(Spectral Bin) Mutual Information between z and Input'''
            # log('(Spectral Bin) Mutual Information between z and Input: ',
            #     log_path)
            # # Diffusion embeddings of orig_input
            # save_path_diff_embed = '%s/numpy_files/diffusion-embeddings/%s.npz' % (
            #     save_root, config.dataset)
            # os.makedirs(os.path.dirname(save_path_diff_embed), exist_ok=True)
            # if os.path.exists(save_path_diff_embed):
            #     diff_embed = np.load(save_path_diff_embed)['diff_embed']
            #     print(
            #         'Pre-computed original data diffusion embeddings loaded.')
            # else:
            #     diff_embed = comp_diffusion_embedding(orig_input, knn=args.knn)
            #     print('Original data diffusion embeddings computed.')
            #     diff_embed = diff_embed.astype(np.float16)
            #     with open(save_path_diff_embed, 'wb+') as f:
            #         np.savez(f, diff_embed=diff_embed)

            # mi_X_spectral, mi_cond_spectral, cond_classes_nums_spectral = mutual_information(
            #     orig_x=embeddings,
            #     cond_x=orig_input,
            #     knn=args.knn,
            #     class_method='spectral_bin',
            #     num_digit=2,
            #     num_spectral=None,
            #     diff_embed=diff_embed,
            #     orig_entropy=vne)

            # mi_X_spectral_list.append(mi_X_spectral)
            # log(
            #     '(Spectral Bin) MI between z and Input = %.4f, Cond Entropy = %.4f, Cond Classes Num: %d '
            #     % (mi_X_spectral, mi_cond_spectral, cond_classes_nums_spectral),
            #     log_path)

            # Plotting
            data_arrays = {
                'epoch': epoch_list,
                'acc': acc_list,
                'se': se_list,
                'vne': vne_list,
                'vne_random': vne_random_list,
                'mi': mi_Y_list,
                'mi_sample': mi_Y_list_sample,
                # 'mi_X': mi_X_list,
                # 'mi_X_spectral': mi_X_spectral_list,
            }
            plot_figures(data_arrays=data_arrays,
                         save_paths_fig=save_paths_fig)

        with open(save_path_final_npy, 'wb+') as f:
            np.savez(f,
                     epoch=np.array(epoch_list),
                     acc=np.array(acc_list),
                     se=np.array(se_list),
                     vne=np.array(vne_list),
                     vne_random=np.array(vne_random_list),
                     mi=np.array(mi_Y_list),
                     mi_sample=np.array(mi_Y_list_sample))
            #  mi_X=np.array(mi_X_list)
            #  mi_X_spectral=np.array(mi_X_spectral_list))<|MERGE_RESOLUTION|>--- conflicted
+++ resolved
@@ -469,14 +469,8 @@
             #                                   vne_by_classes,
             #                                   classes_cnts.tolist(),
             #                                   unconditioned_entropy=vne)
-<<<<<<< HEAD
-            
+
             mi_sample, H_ZgivenY = mi_fourier(coeffs_map[1:, :], labels, args.num_repetitions, args.topk, log_path)
-=======
-
-            mi_sample, H_ZgivenY = mi_fourier(coeffs_map[1:, :], labels,
-                                              args.num_repetitions, args.topk)
->>>>>>> 254b26e1
             mi_full = vne - H_ZgivenY
             mi_Y_list.append(mi_full)
             log('MI between z and Output using full signal= %.4f' % mi_full,
